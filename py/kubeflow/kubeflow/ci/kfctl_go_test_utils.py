"""Common reusable steps for kfctl go testing."""
import datetime
import logging
import os
import tempfile
import urllib
import uuid
import re

import requests
import yaml
from kubeflow.testing import util
from retrying import retry

# retry 4 times, waiting 3 minutes between retries
@retry(stop_max_attempt_number=4, wait_fixed=180000)
def run_with_retries(*args, **kwargs):
  util.run(*args, **kwargs)

def get_kfctl_go_build_dir_binary_path():
  """return the build directory and path to kfctl go binary.

  Args:
    None

  Return:
    build_dir (str): Path to start build will be Kubeflow/kubeflow/bootstrap/
    kfctl_path (str): Path where kfctl go binary has been built.
            will be Kubeflow/kubeflow/bootstrap/bin/kfctl
  """
  this_dir = os.path.dirname(__file__)
  root = os.path.abspath(os.path.join(this_dir, "..", "..", "..", ".."))
  build_dir = os.path.join(root, "bootstrap")
  kfctl_path = os.path.join(build_dir, "bin", "kfctl")
  return build_dir, kfctl_path

def build_kfctl_go():
  """build the kfctl go binary and return the path for the same.

  Args:
    None

  Return:
    kfctl_path (str): Path where kfctl go binary has been built.
            will be Kubeflow/kubeflow/bootstrap/bin/kfctl
  """
  build_dir, kfctl_path = get_kfctl_go_build_dir_binary_path()
  # We need to use retry builds because when building in the test cluster
  # we see intermittent failures pulling dependencies
  run_with_retries(["make", "build-kfctl"], cwd=build_dir)
  return kfctl_path

def get_or_create_app_path_and_parent_dir(app_path):
  """Get a valid app_path and parent dir. Create if they are not existing.
  """
  if not app_path:
    logging.info("--app_path not specified")
    stamp = datetime.datetime.now().strftime("%H%M")
    parent_dir = tempfile.gettempdir()
    app_path = os.path.join(
      parent_dir, "kfctl-{0}-{1}".format(stamp,
                         uuid.uuid4().hex[0:4]))
  else:
    parent_dir = os.path.dirname(app_path)

  if not os.path.exists(parent_dir):
    os.makedirs(parent_dir)
  if not os.path.exists(app_path):
    os.makedirs(app_path)

  return app_path, parent_dir

def load_config(config_path):
  """Load specified KFDef.

  Args:
    config_path: Path to a YAML file containing a KFDef object.
    Can be a local path or a URI like
    https://raw.githubusercontent.com/kubeflow/manifests/master/kfdef/kfctl_gcp_iap.yaml
  Returns:
    config_spec: KfDef spec
  """
  url_for_spec = urllib.parse.urlparse(config_path)

  if url_for_spec.scheme in ["http", "https"]:
    data = requests.get(config_path)
    return yaml.load(data.content)
  else:
    with open(config_path, 'r') as f:
      config_spec = yaml.load(f)
      return config_spec

def set_env_init_args(use_basic_auth, use_istio):
  # Is it really needed?
  init_args = []
  # Set ENV for basic auth username/password.
  if use_basic_auth:
    # Don't log the password.
    # logging.info("Setting environment variables KUBEFLOW_USERNAME and KUBEFLOW_PASSWORD")
    os.environ["KUBEFLOW_USERNAME"] = "kf-test-user"
    os.environ["KUBEFLOW_PASSWORD"] = str(uuid.uuid4().hex)
    init_args = ["--use_basic_auth"]
  else:
    # Owned by project kubeflow-ci-deployment.
    logging.info("Setting environment variables CLIENT_SECRET and CLIENT_ID")
    os.environ["CLIENT_SECRET"] = "CJ4qVPLTi0j0GJMkONj7Quwt"
    os.environ["CLIENT_ID"] = (
      "29647740582-7meo6c7a9a76jvg54j0g2lv8lrsb4l8g"
      ".apps.googleusercontent.com")

  if use_istio:
    init_args.append("--use_istio")
  else:
    init_args.append("--use_istio=false")

def filter_spartakus(spec):
  """Filter our Spartakus from KfDef spec.

  Args:
    spec: KfDef spec

  Returns:
    spec: Filtered KfDef spec
  """
  for i, app in enumerate(spec["applications"]):
    if app["name"] == "spartakus":
      spec["applications"].pop(i)
      break
  return spec

def get_config_spec(config_path, project, email, zone, app_path):
  """Generate KfDef spec.

  Args:
    config_path: Path to a YAML file containing a KFDef object.
    Can be a local path or a URI like
    https://raw.githubusercontent.com/kubeflow/manifests/master/kfdef/kfctl_gcp_iap.yaml
    project: The GCP project to use.
    email: a valid email of the GCP account
    zone: a valid GCP zone for the cluster.
    app_path: The path to the Kubeflow app.
  Returns:
    config_spec: Updated KfDef spec
  """
  # TODO(https://github.com/kubeflow/kubeflow/issues/2831): Once kfctl
  # supports loading version from a URI we should use that so that we
  # pull the configs from the repo we checked out.
  config_spec = load_config(config_path)
  config_spec["spec"]["project"] = project
  config_spec["spec"]["email"] = email
  config_spec["spec"]["zone"] = zone
  config_spec["spec"] = filter_spartakus(config_spec["spec"])

  # Set KfDef name to be unique
  # TODO(swiftdiaries): this is already being set at app_name
  # we need to reuse that
  regex = re.compile('[a-z](?:[-a-z0-9]{0,61}[a-z0-9])?')
  kfdef_name = regex.findall(app_path)[-1]
  config_spec["metadata"]["name"] = kfdef_name

  repos = config_spec["spec"]["repos"]
  if os.getenv("REPO_NAME") == "manifests":
    # kfctl_go_test.py was triggered on presubmit from the kubeflow/manifests
    # repository. In this case we want to use the specified PR of the
    # kubeflow/manifests repository; so we need to change the repo specification
    # in the KFDef spec.
    # TODO(jlewi): We should also point to a specific commit when triggering
    # postsubmits from the kubeflow/manifests repo
    for repo in repos:
      for key, value in repo.items():
        if value == "https://github.com/kubeflow/manifests/archive/master.tar.gz":
          repo["uri"] = str("https://github.com/kubeflow/manifests/archive/pull/" + str(
            os.getenv("PULL_NUMBER")) + "/head.tar.gz")
    logging.info(str(config_spec))
  return config_spec

def kfctl_deploy_kubeflow(app_path, project, use_basic_auth, use_istio, config_path, kfctl_path, build_and_apply):
  """Deploy kubeflow.

  Args:
  app_path: The path to the Kubeflow app.
  project: The GCP project to use.
  use_basic_auth: Whether to use basic_auth.
  use_istio: Whether to use Istio or not
  config_path: Path to the KFDef spec file.
  kfctl_path: Path to the kfctl go binary
  build_and_apply: whether to build and apply or apply
  Returns:
  app_path: Path where Kubeflow is installed
  """
  # build_and_apply is a boolean used for testing both the new semantics
  # test case 1: build_and_apply
  # kfctl build -f <config file>
  # kfctl apply
  # test case 2: apply
  # kfctl apply -f <config file>

  if not os.path.exists(kfctl_path):
    msg = "kfctl Go binary not found: {path}".format(path=kfctl_path)
    logging.error(msg)
    raise RuntimeError(msg)

  app_path, parent_dir = get_or_create_app_path_and_parent_dir(app_path)

  logging.info("Project: %s", project)
  logging.info("app path %s", app_path)
  logging.info("kfctl path %s", kfctl_path)
  # TODO(nrchakradhar): Probably move all the environ sets to set_env_init_args
  zone = 'us-central1-a'
  if not zone:
    raise ValueError("Could not get zone being used")

  # We need to specify a valid email because
  #  1. We need to create appropriate RBAC rules to allow the current user
  #   to create the required K8s resources.
  #  2. Setting the IAM policy will fail if the email is invalid.
  email = util.run(["gcloud", "config", "get-value", "account"])

  if not email:
    raise ValueError("Could not determine GCP account being used.")
  if not project:
    raise ValueError("Could not get project being used")

  config_spec = get_config_spec(config_path, project, email, zone, app_path)

  # TODO(jlewi): When we switch to KfDef v1beta1 this logic will need to change because
  # use_base_auth will move into the plugin spec
  use_basic_auth = config_spec["spec"].get("useBasicAuth", False)
  logging.info("use_basic_auth=%s", use_basic_auth)

  use_istio = config_spec["spec"].get("useIstio", True)
  logging.info("use_istio=%s", use_istio)

  # Set ENV for basic auth username/password.
  set_env_init_args(use_basic_auth, use_istio)

  # build_and_apply
  logging.info("running kfctl with build and apply: %s \n", build_and_apply)

  # Do not run with retries since it masks errors
  logging.info("Running kfctl with config:\n%s", yaml.safe_dump(config_spec))
<<<<<<< HEAD
  util.run([kfctl_path, "apply", "-V", "-f=" + config_path], cwd=app_path)
=======
  if build_and_apply:
    build_and_apply_kubeflow(kfctl_path, app_path, parent_dir)
  else:
    apply_kubeflow(kfctl_path, app_path, parent_dir)
  return app_path

def apply_kubeflow(kfctl_path, app_path, parent_dir):
  util.run([kfctl_path, "apply", "-V", "-f=" + os.path.join(parent_dir, "tmp.yaml")], cwd=app_path) 
  return app_path

def build_and_apply_kubeflow(kfctl_path, app_path, parent_dir):
  util.run([kfctl_path, "build", "-V", "-f=" + os.path.join(parent_dir, "tmp.yaml")], cwd=app_path)
  util.run([kfctl_path, "apply", "-V"], cwd=app_path)
>>>>>>> d6459f4d
  return app_path

def verify_kubeconfig(app_path):
  """Verify kubeconfig.

  Args:
    app_path: KfDef spec path
  """
  name = os.path.basename(app_path)
  context = util.run(["kubectl", "config", "current-context"]).strip()
  if name == context:
    logging.info("KUBECONFIG current context name matches app name: %s", name)
  else:
    msg = "KUBECONFIG not having expected context: {expected} v.s. {actual}".format(
      expected=name, actual=context)
    logging.error(msg)
    raise RuntimeError(msg)<|MERGE_RESOLUTION|>--- conflicted
+++ resolved
@@ -220,9 +220,10 @@
     raise ValueError("Could not determine GCP account being used.")
   if not project:
     raise ValueError("Could not get project being used")
-
+  
   config_spec = get_config_spec(config_path, project, email, zone, app_path)
-
+  with open(os.path.join(parent_dir, "tmp.yaml"), "w") as f:
+    yaml.dump(config_spec, f)
   # TODO(jlewi): When we switch to KfDef v1beta1 this logic will need to change because
   # use_base_auth will move into the plugin spec
   use_basic_auth = config_spec["spec"].get("useBasicAuth", False)
@@ -239,9 +240,6 @@
 
   # Do not run with retries since it masks errors
   logging.info("Running kfctl with config:\n%s", yaml.safe_dump(config_spec))
-<<<<<<< HEAD
-  util.run([kfctl_path, "apply", "-V", "-f=" + config_path], cwd=app_path)
-=======
   if build_and_apply:
     build_and_apply_kubeflow(kfctl_path, app_path, parent_dir)
   else:
@@ -255,7 +253,6 @@
 def build_and_apply_kubeflow(kfctl_path, app_path, parent_dir):
   util.run([kfctl_path, "build", "-V", "-f=" + os.path.join(parent_dir, "tmp.yaml")], cwd=app_path)
   util.run([kfctl_path, "apply", "-V"], cwd=app_path)
->>>>>>> d6459f4d
   return app_path
 
 def verify_kubeconfig(app_path):

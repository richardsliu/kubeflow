// Copyright 2018 The Kubeflow Authors
//
// Licensed under the Apache License, Version 2.0 (the "License");
// you may not use this file except in compliance with the License.
// You may obtain a copy of the License at
//
//     http://www.apache.org/licenses/LICENSE-2.0
//
// Unless required by applicable law or agreed to in writing, software
// distributed under the License is distributed on an "AS IS" BASIS,
// WITHOUT WARRANTIES OR CONDITIONS OF ANY KIND, either express or implied.
// See the License for the specific language governing permissions and
// limitations under the License.

package cmd

import (
	"fmt"
	"os"

	kftypes "github.com/kubeflow/kubeflow/bootstrap/v3/pkg/apis/apps"
	"github.com/kubeflow/kubeflow/bootstrap/v3/pkg/kfapp/coordinator"
	"github.com/kubeflow/kubeflow/bootstrap/v3/pkg/kfupgrade"
	log "github.com/sirupsen/logrus"
	"github.com/spf13/cobra"
	"github.com/spf13/viper"
)

var applyCfg = viper.New()
var kfApp kftypes.KfApp
var err error

// applyCmd represents the apply command
var applyCmd = &cobra.Command{
	Use:   "apply [all(=default)|k8s|platform]",
	Short: "Deploy a generated kubeflow application.",
	Long:  `Deploy a generated kubeflow application.`,
	RunE: func(cmd *cobra.Command, args []string) error {
		log.SetLevel(log.InfoLevel)
		if applyCfg.GetBool(string(kftypes.VERBOSE)) != true {
			log.SetLevel(log.WarnLevel)
		}
<<<<<<< HEAD

		file := applyCfg.GetString(string(kftypes.FILE))
		if file != "" {
			kfUpgrade, kfUpgradeErr := kfupgrade.NewKfUpgrade(file)
			if kfUpgradeErr != nil {
				return fmt.Errorf("couldn't load KfUpgrade: %v", kfUpgradeErr)
			}

			applyErr := kfUpgrade.Apply()
			if applyErr != nil {
				return fmt.Errorf("couldn't apply KfUpgrade: %v", applyErr)
			}
			return nil
		}

		resource, resourceErr := processResourceArg(args)
		if resourceErr != nil {
			return fmt.Errorf("invalid resource: %v", resourceErr)
=======
		if configFilePath != "" {
			kfApp, err = coordinator.BuildKfAppFromURI(configFilePath)
			if err != nil {
				return fmt.Errorf("error building KfApp: %v", err)
			}
		} else {
			cwd, err := os.Getwd()
			if err != nil {
				return fmt.Errorf("cannot fetch current directory for apply: %v", err)
			}
			kfApp, err = coordinator.LoadKfAppCfgFile(cwd + "/app.yaml")
			if err != nil || kfApp == nil {
				return fmt.Errorf("error loading kfapp: %v", err)
			}
>>>>>>> 1beb2a4c
		}
		if kfApp == nil {
			return fmt.Errorf("kfApp is nil")
		}
		applyErr := kfApp.Apply(kftypes.ALL)
		if applyErr != nil {
			return fmt.Errorf("couldn't apply KfApp: %v", applyErr)
		}
		return nil
	},
}

func init() {
	rootCmd.AddCommand(applyCmd)

	applyCfg.SetConfigName("app")
	applyCfg.SetConfigType("yaml")

<<<<<<< HEAD
	// Input file
	applyCmd.Flags().StringP(string(kftypes.FILE), "f", "",
		string(kftypes.FILE)+" to point to a KF upgrade file")
	bindErr := applyCfg.BindPFlag(string(kftypes.FILE), applyCmd.Flags().Lookup(string(kftypes.FILE)))
	if bindErr != nil {
		log.Errorf("couldn't set flag --%v: %v", string(kftypes.FILE), bindErr)
=======
	// Config file option
	applyCmd.PersistentFlags().StringVarP(&configFilePath, "file", "f", "",
		`Static config file to use. Can be either a local path or a URL.
For example:
--config=https://raw.githubusercontent.com/kubeflow/kubeflow/master/bootstrap/config/kfctl_platform_existing.yaml
--config=kfctl_platform_gcp.yaml`)
	bindErr := applyCfg.BindPFlag(string(kftypes.CONFIG), applyCmd.Flags().Lookup(string(kftypes.CONFIG)))
	if bindErr != nil {
		log.Errorf("couldn't set flag --%v: %v", string(kftypes.CONFIG), bindErr)
>>>>>>> 1beb2a4c
		return
	}

	// verbose output
	applyCmd.Flags().BoolP(string(kftypes.VERBOSE), "V", false,
		string(kftypes.VERBOSE)+" output default is false")
	bindErr = applyCfg.BindPFlag(string(kftypes.VERBOSE), applyCmd.Flags().Lookup(string(kftypes.VERBOSE)))
	if bindErr != nil {
		log.Errorf("couldn't set flag --%v: %v", string(kftypes.VERBOSE), bindErr)
		return
	}
}<|MERGE_RESOLUTION|>--- conflicted
+++ resolved
@@ -21,6 +21,7 @@
 	kftypes "github.com/kubeflow/kubeflow/bootstrap/v3/pkg/apis/apps"
 	"github.com/kubeflow/kubeflow/bootstrap/v3/pkg/kfapp/coordinator"
 	"github.com/kubeflow/kubeflow/bootstrap/v3/pkg/kfupgrade"
+	"github.com/kubeflow/kubeflow/bootstrap/v3/pkg/utils"
 	log "github.com/sirupsen/logrus"
 	"github.com/spf13/cobra"
 	"github.com/spf13/viper"
@@ -40,30 +41,27 @@
 		if applyCfg.GetBool(string(kftypes.VERBOSE)) != true {
 			log.SetLevel(log.WarnLevel)
 		}
-<<<<<<< HEAD
-
-		file := applyCfg.GetString(string(kftypes.FILE))
-		if file != "" {
-			kfUpgrade, kfUpgradeErr := kfupgrade.NewKfUpgrade(file)
-			if kfUpgradeErr != nil {
-				return fmt.Errorf("couldn't load KfUpgrade: %v", kfUpgradeErr)
+		if configFilePath != "" {
+			kind, err := utils.GetObjectKindFromUri(configFilePath)
+			if err != nil {
+				return fmt.Errorf("Cannot determine the object kind: %v", err)
 			}
 
-			applyErr := kfUpgrade.Apply()
-			if applyErr != nil {
-				return fmt.Errorf("couldn't apply KfUpgrade: %v", applyErr)
-			}
-			return nil
-		}
+			if kind == string(kftypes.KFDEF) {
+				kfApp, err = coordinator.BuildKfAppFromURI(configFilePath)
+			} else if kind == string(kftypes.KFUPGRADE) {
+				kfUpgrade, err := kfupgrade.NewKfUpgrade(configFilePath)
+				if err != nil {
+					return fmt.Errorf("couldn't load KfUpgrade: %v", err)
+				}
 
-		resource, resourceErr := processResourceArg(args)
-		if resourceErr != nil {
-			return fmt.Errorf("invalid resource: %v", resourceErr)
-=======
-		if configFilePath != "" {
-			kfApp, err = coordinator.BuildKfAppFromURI(configFilePath)
-			if err != nil {
-				return fmt.Errorf("error building KfApp: %v", err)
+				err = kfUpgrade.Apply()
+				if err != nil {
+					return fmt.Errorf("couldn't apply KfUpgrade: %v", err)
+				}
+				return nil
+			} else {
+				return fmt.Errorf("Unsupported object kind: %v", kind)
 			}
 		} else {
 			cwd, err := os.Getwd()
@@ -74,7 +72,6 @@
 			if err != nil || kfApp == nil {
 				return fmt.Errorf("error loading kfapp: %v", err)
 			}
->>>>>>> 1beb2a4c
 		}
 		if kfApp == nil {
 			return fmt.Errorf("kfApp is nil")
@@ -93,16 +90,8 @@
 	applyCfg.SetConfigName("app")
 	applyCfg.SetConfigType("yaml")
 
-<<<<<<< HEAD
-	// Input file
-	applyCmd.Flags().StringP(string(kftypes.FILE), "f", "",
-		string(kftypes.FILE)+" to point to a KF upgrade file")
-	bindErr := applyCfg.BindPFlag(string(kftypes.FILE), applyCmd.Flags().Lookup(string(kftypes.FILE)))
-	if bindErr != nil {
-		log.Errorf("couldn't set flag --%v: %v", string(kftypes.FILE), bindErr)
-=======
 	// Config file option
-	applyCmd.PersistentFlags().StringVarP(&configFilePath, "file", "f", "",
+	applyCmd.PersistentFlags().StringVarP(&configFilePath, string(kftypes.FILE), "f", "",
 		`Static config file to use. Can be either a local path or a URL.
 For example:
 --config=https://raw.githubusercontent.com/kubeflow/kubeflow/master/bootstrap/config/kfctl_platform_existing.yaml
@@ -110,7 +99,6 @@
 	bindErr := applyCfg.BindPFlag(string(kftypes.CONFIG), applyCmd.Flags().Lookup(string(kftypes.CONFIG)))
 	if bindErr != nil {
 		log.Errorf("couldn't set flag --%v: %v", string(kftypes.CONFIG), bindErr)
->>>>>>> 1beb2a4c
 		return
 	}
 
